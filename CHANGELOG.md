--- conflicted
+++ resolved
@@ -11,14 +11,11 @@
 
 ## [Unreleased]
 
-<<<<<<< HEAD
 ## [[0.13.0] - 2023-09-20](https://github.com/simpleiot/simpleiot/releases/tag/v0.13.0)
 
 - implement `siot install` command (#527)
-=======
 - update frontend poll rate from 3s to 4s
 - fix `siot store` (was crashing due to Opened not being defined)
->>>>>>> b9a1cd92
 
 ## [[0.12.7] - 2023-09-14](https://github.com/simpleiot/simpleiot/releases/tag/v0.12.7)
 
