# Changelog

All notable changes to this project will be documented in this file.

The format is based on [Keep a Changelog](https://keepachangelog.com/en/1.0.0/),
and this project adheres to
[Semantic Versioning](https://semver.org/spec/v2.0.0.html).

For more details or to discuss releases, please visit the
[Simple IoT community forum](https://community.tmpdir.org/c/simple-iot/5)

## [Unreleased]

<<<<<<< HEAD
- serial: Fixed bug: do not write points over closed serial port
=======
- store: Improved performance when loading many nodes and edges

## [[0.14.9] - 2024-01-18](https://github.com/simpleiot/simpleiot/releases/tag/v0.14.9)

- require custom UI assets to be rooted and not be public directory
- add `-UIAssetsDebug` cmdline flag. This will dump all the UI assets file and
  is useful in debugging to make sure your assets files are correct -- it can
  get a little tricky with embedding, etc.

## [[0.14.8] - 2024-01-16](https://github.com/simpleiot/simpleiot/releases/tag/v0.14.8)

- support passing in a custom UI (fs.FS or directory name) to the SIOT server.
  This allows you to replace the SIOT UI with a custom version.
>>>>>>> 403e33e3

## [[0.14.7] - 2024-01-09](https://github.com/simpleiot/simpleiot/releases/tag/v0.14.7)

- add modbus swap words for Int32/Uint32 writes

## [[0.14.6] - 2024-01-09](https://github.com/simpleiot/simpleiot/releases/tag/v0.14.6)

- verb -> adjective changes in several types. This is more consistent and
  accurate with how things are done in this industry (HTML, etc). This is a
  breaking change in that nodes with disable or control flag set will need to be
  reconfigured.
  - disable -> disabled
  - control -> controlled
- add modbus Float32ToRegsSwapWords()

## [[0.14.5] - 2024-01-02](https://github.com/simpleiot/simpleiot/releases/tag/v0.14.5)

- simpleiot-js: Fixed bugs and improved README
- Replace deprecated `io/ioutil` functions (#680)
- fixed frontend bug where only custom node types could be added

## [[0.14.4] - 2023-12-19](https://github.com/simpleiot/simpleiot/releases/tag/v0.14.4)

- UI: in node raw view, you can now edit/add/delete points (#676)
- UI: add custom node types

## [[0.14.3] - 2023-12-05](https://github.com/simpleiot/simpleiot/releases/tag/v0.14.3)

- UI: display unknown nodes as raw type and points
- UI: add raw view button to node expanded view. This allows us to view the raw
  points in any node which is useful for debugging and development. (see
  [docs](https://docs.simpleiot.org/docs/user/ui.html#raw-node-view) for more
  information)

## [[0.14.2] - 2023-11-29](https://github.com/simpleiot/simpleiot/releases/tag/v0.14.2)

- Signal generator client: replaced "Sync Parent" option with "Destination" to
  indicate the destination node and point type for generated points
- update gonetworkmanager to v2.1.0 and fix sync bugs
- network-manager client: Now supports better connection sync via connection
  `Managed` flag; fixed a few bugs; WiFiConfig sync now works

## [[0.14.1] - 2023-11-15](https://github.com/simpleiot/simpleiot/releases/tag/v0.14.1)

- update frontend assets (missed that in v0.14.0)

## [[0.14.0] - 2023-11-14](https://github.com/simpleiot/simpleiot/releases/tag/v0.14.0)

- update to nats-server to v2.10.4
- update to nats client package to v1.31.0
- development: `envsetup.sh` sources `local.sh` if it exists
- Go client API for export/import nodes to/from YAML
- `siot` CLI export and import commands
- simpleiot-js improvements
- Network Manager Client (WIP)
- NTP Client
- serial client: allow configuration of HR point destination
- serial client: add "Sync Parent" option
- Signal generator client: add support for square, triangle, and random walk
  patterns
- fix issue with batched points of the same type/key (#658)

## [[0.13.1] - 2023-10-03](https://github.com/simpleiot/simpleiot/releases/tag/v0.13.1)

- update client manager API to include list of parent node types
- fix issue with duplicating nodes where there were two copies of Description
  points
- display decode error count for high-rate serial packets
- display rate for high-rate serial packets

## [[0.13.0] - 2023-09-20](https://github.com/simpleiot/simpleiot/releases/tag/v0.13.0)

- implement `siot install` command (#527)
- update frontend poll rate from 3s to 4s
- fix `siot store` (was crashing due to Opened not being defined)

## [[0.12.7] - 2023-09-14](https://github.com/simpleiot/simpleiot/releases/tag/v0.12.7)

- serial client decoding improvements

## [[0.12.6] - 2023-09-13](https://github.com/simpleiot/simpleiot/releases/tag/v0.12.6)

- fix issue with email in user node UI (#609)

## [[0.12.5] - 2023-08-25](https://github.com/simpleiot/simpleiot/releases/tag/v0.12.5)

- add supported for Linux temp sensors (#607)

## [[0.12.4] - 2023-08-25](https://github.com/simpleiot/simpleiot/releases/tag/v0.12.4)

- Reworked and simplified decode and merge routines (#589). See
  [documentation](https://docs.simpleiot.org/docs/ref/data.html?#converting-nodes-to-other-data-structures)
- UI: fixed issue with with paste node rule condition/actions (#600)
- Can client: fixed various issues (#498)
- Rule client: fix issue with error reporting (#599)
- switch to forked mdns package to get rid of closing messages (#558)
- update nats.go package from v1.20.0 => v1.28.0
- update nats-server package from v2.9.6 => v2.9.21
- default NATS server to 127.0.0.1 instead of localhost

## [[0.12.3] - 2023-08-03](https://github.com/simpleiot/simpleiot/releases/tag/v0.12.3)

- switch to elm-tooling to enable building on Linux and MacOS ARM machines
- enable riscv builds in release

## [[0.12.2] - 2023-08-01](https://github.com/simpleiot/simpleiot/releases/tag/v0.12.2)

- fix login

## [[0.12.1] - 2023-07-27](https://github.com/simpleiot/simpleiot/releases/tag/v0.12.1)

- fix control of Shelly lights
- required that `Point:Key` field always be set (#580)
- improvements in point decode and merge with arrays (not finished)

## [[0.12.0] - 2023-07-21](https://github.com/simpleiot/simpleiot/releases/tag/v0.12.0)

- support Dates in Rule schedule conditions
- Rules are re-run if any rule configuration changes
- Display error conditions in Rule nodes
- hide schedule weekday entry when dates are active
- hide schedule date entry when weekdays are active
- support deleting (tombstone points) in NodeDecode and NodeMerge functions

## [[0.11.4] - 2023-06-08](https://github.com/simpleiot/simpleiot/releases/tag/v0.11.4)

- remove index field from Point data structure. See #565
- add support for Shelly Plus2PM
- change Shelly client to use Shelly API
  [Component model](https://shelly-api-docs.shelly.cloud/gen2/ComponentsAndServices/Introduction)

## [[0.11.3] - 2023-06-08](https://github.com/simpleiot/simpleiot/releases/tag/v0.11.3)

- serial client: add high rate rx count for debugging

## [[0.11.2] - 2023-06-05](https://github.com/simpleiot/simpleiot/releases/tag/v0.11.2)

- fix race condition in Client Manager client startup (#552). This fixes a crash
  when detecting Shelly devices.

## [[0.11.1] - 2023-05-30](https://github.com/simpleiot/simpleiot/releases/tag/v0.11.1)

- update point merge code to handle complex types
- more fixes for rule condition schedule processing (#547)
- fix issue with Shelly device discovery duplicating devices (#552)
- client manager: fix race condition with subscriptions and deleting client
  states

## [[0.11.0] - 2023-05-23](https://github.com/simpleiot/simpleiot/releases/tag/v0.11.0)

- fix rule condition schedule processing (#547)
- support high rate serial MCU data (#517)

## [[0.10.3] - 2023-05-16](https://github.com/simpleiot/simpleiot/releases/tag/v0.10.3)

- use mDNS responses to set shelly IO back online
- Client Manager: improve filtering of points -- see
  [Message echo](https://docs.simpleiot.org/docs/ref/client.html#message-echo)

## [[0.10.2] - 2023-05-15](https://github.com/simpleiot/simpleiot/releases/tag/v0.10.2)

- default to control being disabled for shelly devices and add UI to enable
  control (#544)

## [[0.10.1] - 2023-05-13](https://github.com/simpleiot/simpleiot/releases/tag/v0.10.1)

- fix issues with Shelly devices appearing offline when first discovered
- disable IPv6 in Shelly mDNS (does not seem to fix all issues on some machines)

## [[0.10.0] - 2023-04-28](https://github.com/simpleiot/simpleiot/releases/tag/v0.10.0)

- support for Shelly Home Automation devices (#189) (see
  [docs](https://docs.simpleiot.org/docs/user/shelly.html))
- switch Linting/CI to use golangci-lint and fix issues in codebase
- point encode/decode functions now support arrays and maps. Thanks @bminer!

## [[0.9.0] - 2023-02-28](https://github.com/simpleiot/simpleiot/releases/tag/v0.9.0)

- change default HTTP port from 8080 to 8118. This should reduce conflicts with
  other apps and require us to configure the HTTP port less often. (#495)
- BREAKING CHANGE: change protobuf point.value encoding from float to double
  (#291) This change introduces a protocol change so all instances in a system
  will need to be updated. If this is a problem, let us know and we can work out
  a migration.
- sqlite schema: change time storage from two fields (time_s, time_ns) to single
  time that contains NS since Unix epoch.
- documentation cleanup (#509)
- move particle code to client and add UI (#503). See
  [Particle client docs](https://docs.simpleiot.org/docs/user/particle.html).
- simplify serial MCU encoding (#517)
- improve serial MCU UI point display
- use Go crypto/rand API instead of /dev/random. May fix windows issues (#517)

## [[0.8.0] - 2023-01-23](https://github.com/simpleiot/simpleiot/releases/tag/v0.8.0)

- update elm-watch to v1.1.2
- add system, application, and process
  [metrics](https://docs.simpleiot.org/docs/user/metrics.html) (#256, #255)

## [[0.7.2] - 2023-01-02](https://github.com/simpleiot/simpleiot/releases/tag/v0.7.2)

- fix race condition with clients that have multi-level nodes (ex Rule client)
  #487

## [[0.7.1] - 2023-01-02](https://github.com/simpleiot/simpleiot/releases/tag/v0.7.1)

(DO NOT USE, THIS VERSION HAS PROBLEMS WITH FRONTEND ASSETS)

- upgrade frontend to elm-spa 6 (#197)
- apply elm-review rules to frontend code and integrate with CI (#222)
- changes so user does not have to log in if backend or browser is restarted
  (#474)
  - frontend: store JWT Auth token in browser storage
  - frontend: store JWT key in db
- use [air](github.com/cosmtrek/air) instead of entr for watching Go files
  during development. This allows `siot_watch` to work on MacOS, and should also
  be userful in a Windows dev setup.

See the [Hot reloading the Simple IoT UI](https://youtu.be/_Nrs2_l62_Q) for a
demo of these changes.

## [[0.7.0] - 2022-12-09](https://github.com/simpleiot/simpleiot/releases/tag/v0.7.0)

- add [CAN bus client](https://docs.simpleiot.org/docs/user/can.html)

## [[0.6.2] - 2022-12-07](https://github.com/simpleiot/simpleiot/releases/tag/v0.6.2)

- moved the node type from node point to edge field. This allows us to index
  this and make queries that search the node tree more efficient.
- support for processing clients in groups. Previously, client nodes had to be a
  child of the root device node.
- fix issue with `siot log` due to previous NATS API change

## [[0.6.1] - 2022-12-01](https://github.com/simpleiot/simpleiot/releases/tag/v0.6.1)

- fix bug in influx db client due to recent API changes
- fix bug in client manager where Stop() hangs if Start() has already exitted
- don't allow deleting of root node
- allow configuring of root node ID, otherwise UUID is used
- sync:
  - add option to configure sync period (defaults to 20s).
  - if upstream node is deleted on the upstream, it is restored
  - don't include edge points of root node in hash calculation. This allows node
    to be moved around in the upstream instance and other changes.

## [[0.6.0] - 2022-11-15](https://github.com/simpleiot/simpleiot/releases/tag/v0.6.0)

- improve error handling in serial client cobs decoder
- rename upstream -> sync
  - re-implement node hash using CRC-32 and XOR hash
  - re-implement upstream sync using new hash mechanism
  - write tests for sync
- implement `siot log` subcommand -- this dumps SIOT messages
- implement `siot store` subcommand -- used to check and fix store
- simpleiot-js frontend library changes
  - re-worked to use updated NATS API
  - added `sendEdgePoints` API function
  - added unit tests, linting, etc.

Note, there have been some database changes. To update, do the following:

- `sqlite3 siot.sqlite`
  - `update set up="root" from edges where up="none";`
- start simpleiot
  - in another terminal, run: `siot store -fix`. Do this several times until the
    original siot process does not show any fixes.

## [[0.5.5] - 2022-10-31](https://github.com/simpleiot/simpleiot/releases/tag/v0.5.5)

- fix population of AppVersion in server
- serial client
  - add configuration of max message length
  - improve error handling and port resets

## [[0.5.4] - 2022-10-28](https://github.com/simpleiot/simpleiot/releases/tag/v0.5.4)

- clean up SIOT main to allow callers to have their own set of flags at the top
  level before calling SIOT server.

NOTE, to run siot with flags, you must do something like:

`siot serve -debugHttp`

The server flags are now part of the serve subcommand.

## [[0.5.3] - 2022-10-27](https://github.com/simpleiot/simpleiot/releases/tag/v0.5.3)

- add serial client debug level 9 to dump raw serial data before COBS processing

## [[0.5.2] - 2022-10-26](https://github.com/simpleiot/simpleiot/releases/tag/v0.5.2)

- **Breaking change**: the node hash type has changed from a string to an int,
  which requires deleting the database and starting over.
- switch from Genesis to go-embed for embedding frontend assets
- add embedded assets FS wrapper to allow embedding compressed assets and we
  decompress them on the fly if requested.
- add `elm.js.gz` to repo. This will allow us to run SIOT without building the
  frontend first. Should enable stuff like
  `go run github.com/simpleiot/simpleiot/cmd/siot` and allow using SIOT server
  as a Go package in other projects.
- add server API to add clients. This will allow customization of what clients
  are used in the system, as well as easily adding custom ones.
- fix version in SIOT app to be Git version (was always printing development)

You can now do things like:
`go run github.com/simpleiot/simpleiot/cmd/siot@latest`

## [[0.5.1] - 2022-10-12](https://github.com/simpleiot/simpleiot/releases/tag/v0.5.1)

- handle config changes in influx db client
- lifecycle improvements
  - fix race condition in http api shutdown
  - shutdown nats client after the rest of the apps
  - store: close nats subscriptions on shutdown
- Addeed Signal generator -- can be used to generate arbitrary signals
  (currently, high rate Sine waves only)
- add NATS subjects for high rate data (see [API](docs/ref/api.md))
- add [test app](cmd/point-size/main.go) to determine point protobuf sizes
- fix syncronization problem on shutdown -- need to wait for clients to close
  before closing store, otherwise we can experience delays on node fetch
  timeouts.
- fix issue when updating multiple points in one NATS message (only the first
  got written) (introduced in v0.5.0)
- Serial MCU Client:
  - added debug level for logging points and
    [updated what logging levels mean](https://docs.simpleiot.org/docs/user/mcu.html).
  - don't send rx/tx stats reset points to MCU
  - support high-rate MCU data (set message subject to `phr`).

## [[0.5.0] - 2022-09-20](https://github.com/simpleiot/simpleiot/releases/tag/v0.5.0)

**NOTE, this is a testing release where we are still in the middle of reworking
the store and various clients. Upstream functionality does not work in this
release. If you need upstream support, use a 0.4.x release.**

The big news for this release is switching the store to SQLite and moving rule
and db functionality out of the store and into clients.

- switch store to sqlite (#320)
- rebroadcast messages at each upstream node (#390)
- extensive work on client manager. It is now much easier to keep your local
  client config synchronized with ongoing point changes. Client manager also now
  supports client configurations with two levels of nodes, such as is used in
  rules where you have a rule node and child condition/action nodes.
- fix bug with fast changes in UI do not always stick (#414)
- move rules engine from store to siot client (#409)
- move influxdb code from store to client package (#410)
- replace all NatsRequest payloads with array of points (#406)

## [[0.4.5] - 2022-09-02](https://github.com/simpleiot/simpleiot/releases/tag/v0.4.5)

- set time on points received from serial MCU if not set
- display key in points if set

## [[0.4.4] - 2022-09-01](https://github.com/simpleiot/simpleiot/releases/tag/v0.4.4)

- switch serial CRC algorithm to CRC-16/KERMIT

## [[0.4.3] - 2022-08-29](https://github.com/simpleiot/simpleiot/releases/tag/v0.4.3)

- serial MCU: display rx/tx stats and any extra points in UI

## [[0.4.1] - 2022-08-24](https://github.com/simpleiot/simpleiot/releases/tag/v0.4.1)

- docs: add
  [Modbus user documentation](https://docs.simpleiot.org/docs/user/modbus.html).
- docs: add
  [Notification user documentation](https://docs.simpleiot.org/docs/user/notifications.html)
- data/merge.go: fix bug if text and value are both 0
- support Debug levels in serial MCU client: 0=no messages, 1=ascii log, 2=dump
  rx data
- serial MCU client: fix issue where reset error count was not working

## [[0.4.0] - 2022-07-29](https://github.com/simpleiot/simpleiot/releases/tag/v0.4.0)

- serial [MCU client](https://docs.simpleiot.org/docs/ref/serial.html) support
  (#380)
- add
  [origin field](https://docs.simpleiot.org/docs/ref/data.html#tracking-who-made-changes)
  to point type (#391).

## [[0.3.0] - 2022-07-22](https://github.com/simpleiot/simpleiot/releases/tag/v0.3.0)

This release has a few bug fixes and contains new client code that will make
creating new functionality easier.

- Fix invalid users causes panic in Go code #365
- implement data.Decode/Encode for converting nodes to user structs #384
- improve startup/shutdown lifecycle #389
- implemented struct <-> type
  [encode/decode](https://github.com/simpleiot/simpleiot/blob/master/data/encode_decode_test.go)
  functions.
- improved the lifecycle management of the application so we can cleanly shut it
  down. This allows us to test the application more easily (spin up version for
  test, shutdown, repeat).
- implemented a test.Server() function to create a test server to be used in
  tests.
- Go API Change: the `nats` package has been renamed to `client`.
- defined a new Client interface and a client Manager that watches for node
  changes and creates/updates clients and sends any points changes.

## [[0.2.0] - 2022-05-31](https://github.com/simpleiot/simpleiot/releases/tag/v0.2.0)

(implemented in PR #362)

- UI: fix sorting of Rule child nodes
- highlight rule actions when active #266
- better linking of nodes for rules #251
- display clipboard contents at top of screen
- update elm/virtual-dom to 1.0.3 (helps
  [prevent xss attacks](https://jfmengels.net/virtual-dom-security-patch/))

This release improves the process of linking nodes to rule actions or
conditions. In the past, the system clipboard was used and you had to paste the
system clipboard contents into the Node ID field of rule conditions and actions.
Now, when you a copy a node, the SIOT frontend has its own clipboard and a past
button is displayed below the Node ID fields for easy pasting the node ID.
Additionally, the node description is displayed below the Node ID field so you
can easily tell which node the ID is referring to.

A [video is available](https://youtu.be/tqbLZ9CSzRU) which illustrates how node
IDs can now be copied and pasted.
[docs](https://docs.simpleiot.org/docs/user/rules.html) are also updated.

## [[0.1.0] - 2022-05-13](https://github.com/simpleiot/simpleiot/releases/tag/v0.1.0)

- docs: add list of supported devices to install
- docs: add upstream documentation
- add support for 1-wire buses, and DS18B20 temp sensor #230 #361

## [[0.0.45] - 2022-04-30](https://github.com/simpleiot/simpleiot/releases/tag/v0.0.45)

- add DeleteNode, MoveNode, and MirrorNode to
  [nats package](https://pkg.go.dev/github.com/simpleiot/simpleiot@v0.0.44/nats).
  #344, #347
- store and display App Version in root node (see screenshot below). This value
  is extracted by the SIOT build using the `git describe` command. See
  `envsetup.sh`. #192, #349
- store and display OS version in root node (see screenshot below). On Linux,
  this value is extracted from the `VERSION` field in `/etc/os-release`. The
  field can be
  [changed](https://docs.simpleiot.org/docs/user/configuration.html) using the
  OS_VERSION_FIELD environment variable. #324, #353
- update go.bug.st/serial from v1.1.3 -> v1.3.5
- sort nodes in UI a little nicer, conditions before actions, move more often
  used nodes to the top, etc. #355, #337
- add NATS user auth API and change HTTP auth to use that. #326, #356
- fix bug where deleted nodes where still considered for user auth
- add SIOT JS library using NATS over WebSockets (#357)

![os/app version](https://user-images.githubusercontent.com/402813/163829093-14c0d644-243d-49e0-9c83-acc3c642c9ab.png)

## [[0.0.44] - 2022-04-05](https://github.com/simpleiot/simpleiot/releases/tag/v0.0.44)

- UI: fix bug where copy node crashes UI if no on secure URL or localhost (#341)
- support clone/duplicate node (as well as mirror) operation (#312). Now when
  you copy and paste a node, you will be presented with a list of options as
  shown below. The new duplicate option allows you to easily replicate complex
  setups (for instance a bunch of modbus points) from an existing site to a new
  site.

![copy options](https://user-images.githubusercontent.com/402813/153455487-66bc2699-1026-40de-9ca6-4f30f91aeff9.png)

See
[documenation](https://docs.simpleiot.org/docs/user/ui.html#deleting-moving-mirroring-and-duplicating-nodes)
or a [demo video](https://youtu.be/ZII9pzx9akY) for more information.

## [[0.0.43] - 2022-03-11](https://github.com/simpleiot/simpleiot/releases/tag/v0.0.43)

- improvement in UI to fix collapsing nodes #259
- implemented functionality to duplicate nodes and refactored
  copy/move/mirror/duplicate UI (#312)
- update nats-server from v2.6.6 -> v2.7.4 (and associated dependencies)

## [[0.0.42] - 2022-02-22](https://github.com/simpleiot/simpleiot/releases/tag/v0.0.42)

- move HTTP API to get nodes for user to use NATS instead of direct call into
  database (#327)
- **BREAKING API CHANGE**: the Nats `node.<id>` subject now returns an array of
  `data.NodeEdge` structs instead of a single node. Both instances of an
  upstream connection must be upgraded.
- don't send deleted nodes to frontend -- may fix #259
- default to nats/websocket being enabled on port 9222

## [[0.0.41] - 2022-01-05](https://github.com/simpleiot/simpleiot/releases/tag/v0.0.41)

- with v0.0.40, if upstream URI was specified as ws://myserver.com without the
  port being specified, the NATS Go client assumed the port was 4222. If this
  port is not specified for ws or wss protocols, SIOT now sets the port to :80
  or :443. This makes the behavior more predictable, as these kinds of problems
  are very hard to debug. #315
- if upstream config changes, restart upstream connection. #258

## [[0.0.40] - 2022-01-03](https://github.com/simpleiot/simpleiot/releases/tag/v0.0.40)

- support for NATS over WS connections to upstream. This is handy for cases
  where the edge network may block outgoing connections on the port NATS is
  using. HTTP(s) almost always works. In the upstream config, simply change the
  URL to something like: `ws://my.service.com`.

## [[0.0.39] - 2021-12-17](https://github.com/simpleiot/simpleiot/releases/tag/v0.0.39)

- fix issue where app exits if upstream auth is incorrect (#298)
- fix issues with orphaned device nodes in upstreams. We now make sure devices
  in upstream have upstream edges or are not deleted if the device is still
  receiving points. (#299)
- only report nats stats every 1m. This makes upstream work better as these
  currently are run in sync.

## [[0.0.38] - 2021-11-17](https://github.com/simpleiot/simpleiot/releases/tag/v0.0.38)

- fix population of version when building with envsetup.sh
- changes to point data structure to make it more flexible
  ([ADR-1](https://github.com/simpleiot/simpleiot/pull/279))

## [[0.0.37] - 2021-10-26](https://github.com/simpleiot/simpleiot/releases/tag/v0.0.37)

- fix issue with setup where you sometimes get error: elm: Text file busy
- cleanup simpleiot.Start() so it actually returns

## [[0.0.36] - 2021-10-26](https://github.com/simpleiot/simpleiot/releases/tag/v0.0.36)

- rename `db` package to `store`
- factor out siot server startup code into simpleiot package
- change `siot_run` in `envsetup.sh` to `go build` instead of `go run`

## [[0.0.35] - 2021-10-04](https://github.com/simpleiot/simpleiot/releases/tag/v0.0.35)

- add placeholders for some UI forms
- add disable for Modbus and Modbus client nodes (#250)
- clean up locking issues and simplify DB code

## [[0.0.34] - 2021-09-08](https://github.com/simpleiot/simpleiot/releases/tag/v0.0.34)

- handle audio playback where file bitrate does not match default of audio
  device (#240)
- support rule actions that trigger when rule goes inactive (instead of active).
  This allows a rule to do something with the run goes active as well as
  inactive and in some cases saves us from writing two rules (#241).
- re-enable indexes on edge up/down fields (#219)
- add point min/max to NATS packets
- add NATS api metrics (as points to root device node) (#244)
- don't color root node grey for now
- update influxdb client to 2.5.0
- switch to async influx DB API (batches data, retries, etc)
- implement caching of nodes and edges to speed up read access
- add point processing cycle time and nats client pending messages metrics
- modbus loglevel 1 only prints errors, 2 now prints transactions
- web UI auth expires in 24hr instead of 30m -- still not ideal, but one step at
  a time (#249)
- update front tar package to fix security warnings

## [[0.0.33] - 2021-08-12](https://github.com/simpleiot/simpleiot/releases/tag/v0.0.33)

- fix frontend build issue with last two releases
- add rule audio playback action functionality for Linux (requires alsa-utils)
- fix various bugs with rule schedule condition functionality
- all using rule active in rule conditions (allows chaining rules)
- improve rule condition processing to process all conditions/points rather than
  just first match
- implement schedule conditions for rules
- switch from github.com/dgrijalva/jwt-go to github.com/golang-jwt/jwt/v4
- update frontend dependencies to satisify github security checks

## [[0.0.32] - 2021-08-11](https://github.com/simpleiot/simpleiot/releases/tag/v0.0.32)

- DO NOT USE, FRONTEND BUILD ISSUE

## [[0.0.31] - 2021-08-10](https://github.com/simpleiot/simpleiot/releases/tag/v0.0.31)

- DO NOT USE, FRONTEND BUILD ISSUE

## [[0.0.30] - 2021-07-22](https://github.com/simpleiot/simpleiot/releases/tag/v0.0.30)

- fix using SIOT_AUTH_TOKEN for -logNats command line option
- upgrade to NATS 2.2.2. Increases SIOT binary by about 2MB (uncompressed), 1MB
  (compressed)
- disable badger for now -- can be re-enabled in db/genji.go. Bolt seems to work
  better for the current SIOT use cases and Badger just adds bloat to the
  binary.
- implement upstream synronization support
  [#109](https://github.com/simpleiot/simpleiot/issues/109)
- update to Genji v0.13.0

## [[0.0.29] - 2021-04-22](https://github.com/simpleiot/simpleiot/releases/tag/v0.0.29)

- fix sending notifications to a single user through UI

## [[0.0.28] - 2021-04-22](https://github.com/simpleiot/simpleiot/releases/tag/v0.0.28)

- modbus: don't require poll period to be set for modbus server
- modbus: fix issue with reg values being sent every poll period, even if not
  changing
- modbus: add timestamp to points being sent out
- support storing Point data in Influxdb 2.0

## [[0.0.27] - 2021-04-15](https://github.com/simpleiot/simpleiot/releases/tag/v0.0.27)

- slow down manual scanning to reduce background CPU usage

## [[0.0.26] - 2021-04-15](https://github.com/simpleiot/simpleiot/releases/tag/v0.0.26)

- make description in nats logger and notification messages smarter
- allow modbus busses to be added to groups as well as devices
- UI:
  - don't show node + operation for nodes that can't have child-nodes
  - force email entry to always be lowercase

## [[0.0.25] - 2021-04-12](https://github.com/simpleiot/simpleiot/releases/tag/v0.0.25)

- track user parent when messaging. This eliminates duplicate messages if a user
  is part of different groups with different messaging services -- we only want
  to message the group the user is a part of.

## [[0.0.24] - 2021-04-12](https://github.com/simpleiot/simpleiot/releases/tag/v0.0.24)

- UI
  - display copy/move node messages for 2-3s when clicking copy/move node button
  - support multiple top level nodes -- for instance a user that is a member of
    multiple groups but not the root node
  - automatically expand node children when moving/copying a node
- Implement rule notifications

## [[0.0.23] - 2021-04-10](https://github.com/simpleiot/simpleiot/releases/tag/v0.0.23)

- Modbus: TCP listen on all interfaces instead of just localhost
- UI
  - add dot for nodes that don't have children
  - don't sort nodes while editting, only on fetch
  - sort nodes by group, then desc, then firstname, then lastname
  - move/copy node can use node ID or description
  - add node icons to add node descriptions
  - replace edit/collapse with dot and color exp nodes
- support copying nodes
- remove remnants of Sample types (we now use Point)
- create notification and message data types and NATS/Db support
- implement node messaging (notifies all node and upstream users)
- BUILD: simplify protobuf generation
- implement Twilio SMS messaging

## [[0.0.22] - 2021-03-17](https://github.com/simpleiot/simpleiot/releases/tag/v0.0.22)

- UI: change node min/max button to edit/close
- Modbus: suppress TCP conn/disc messages at debug level 0
- siot: add cmdline option (-logNats) to trace all node points. This can be run
  in parallel to the siot application to trace points flowing through the system
- genji db: update to v0.11.0 release
- rules: can now write rules that set nodes based on other nodes

## [[0.0.21] - 2021-03-17](https://github.com/simpleiot/simpleiot/releases/tag/v0.0.21)

- modbus: fix server issue with requests not free resources

## [[0.0.20] - 2021-03-17](https://github.com/simpleiot/simpleiot/releases/tag/v0.0.20)

- UI: add Form.onEnter utility function for adding enter handling
- UI: enter can now be used to enter sign-in form
- support for Modbus TCP, both client and server

## [[0.0.19] - 2021-02-27](https://github.com/simpleiot/simpleiot/releases/tag/v0.0.19)

- revert Genji update as there are problems saving nodes

## [[0.0.18] - 2021-02-26](https://github.com/simpleiot/simpleiot/releases/tag/v0.0.18)

- update go.bug.st/serial to support RiscV
- update Genji dependencies

## [[0.0.17] - 2021-02-12](https://github.com/simpleiot/simpleiot/releases/tag/v0.0.17)

- modbus
  - fix bug in setting modbus baud rate
  - include ID in modbus logging messages
  - support for read-only coils and holding regs
- UI
  - add nodeCheckboxInput widget
  - round numbers in places
  - color digital values blue when ON
  - sort nodes by description
- fix windows build

## [[0.0.16] - 2021-02-08](https://github.com/simpleiot/simpleiot/releases/tag/v0.0.16)

- UI
  - expand child nodes and add default description when adding a new node
- modbus improvements
  - send all writes to DB over NATS -- this allows system to be more responsive,
    as well as simplifies code
  - lots of cleanup and error handling

## [[0.0.15] - 2020-12-09](https://github.com/simpleiot/simpleiot/releases/tag/v0.0.15)

- Implementation of tree based UI -- see demo: https://youtu.be/0ktVCPU74mw

## [[0.0.14] - 2020-11-20](https://github.com/simpleiot/simpleiot/releases/tag/v0.0.14)

- fix 32bit binary build

## [[0.0.13] - 2020-11-03](https://github.com/simpleiot/simpleiot/releases/tag/v0.0.13)

- edge:
  - fixed issue with backoff algorith not adhearing to max
- backend:
  - switched data structure name from device -> node -- see
  - this issue for dicussion
  - add page to message (currently SMS only) all users
  - UI simplification and cleanup
  - sort users on users page
  - port frontend to elm-spa.dev v5 (this really cleans up the frontend code and
    makes it more idomatic Elm)
  - changing backing store from bolthold to genji (this gives us the flexibility
    to use memory, bbolt, or badger backing stores as well as robust indexing)
  - fix bug with not support Point::Text field in Nats/Protobuf
  - fix up examples for sending device version info to portal
- frontend:
  - only show version information if available
  - don't display special points (description, version, etc) in general node
    points.
  - add -importDb command line option

Note, the database format has changed. To migrate, dump the database with the
old version of SIOT and them import with the new version.

## [[0.0.12] - 2020-11-03](https://github.com/simpleiot/simpleiot/releases/tag/v0.0.12)

- backend:
  - switched data structure name from device -> node -- see
    [this issue](https://github.com/simpleiot/simpleiot/issues/91) for dicussion
  - add page to message (currently SMS only) all users
  - UI simplification and cleanup
  - sort users on users page
  - port frontend to elm-spa.dev v5 (this really cleans up the frontend code and
    makes it more idomatic Elm)
  - changing backing store from bolthold to genji (this gives us the flexibility
    to use memory, bbolt, or badger backing stores as well as robust indexing)
  - fix bug with not support Point::Text field in Nats/Protobuf
  - fix up examples for sending device version info to portal
- frontend:
  - only show version information if available
  - don't display special points (description, version, etc) in general node
    points.
  - add -importDb command line option

Note, the database format has changed. To migrate, dump the database with the
old version of SIOT and them import with the new version.

## [[0.0.11] - 2020-09-09](https://github.com/simpleiot/simpleiot/releases/tag/v0.0.11)

### Changed

- switched data storage to
  [points](https://github.com/simpleiot/simpleiot/blob/master/docs/development.md#flexible-data-structures)
  vs sensor data and config
- add token auth for device HTTP communication
- documentation improvements

## [[0.0.10] - 2020-08-20](https://github.com/simpleiot/simpleiot/releases/tag/v0.0.10)

### Changed

- documentation improvements
- specify TLS certs using variables instead of embedding
- code cleanup around NATS integration
- NATS don't force TLS 1.2 in client
- remove siotutil functionality and fold into siot exe

## [[0.0.9] - 2020-08-15](https://github.com/simpleiot/simpleiot/releases/tag/v0.0.9)

### Added

- NATS integration for device communication

### Changed

- documentation improvements
  - moved API documentation to simple Markdown
  - better organization
  - add list of guiding principles to the [README](./README.md)

## [[0.0.8] - 2020-08-11](https://github.com/simpleiot/simpleiot/releases/tag/v0.0.8)

### Added

- moved influxDb operations to db package so they are common for all samples
- added env variable to specify Influx database SIOT_INFLUX_DB
- added device ID tag to sample data stored in influx
- add rules engine
- add SMS notifications using Twilio

### Changed

- clean up documentation organization

## [[0.0.7] - 2020-07-04](https://github.com/simpleiot/simpleiot/releases/tag/v0.0.7)

### Added

- display device last update time
- display time since last update

## [[0.0.6] - 2020-06-26](https://github.com/simpleiot/simpleiot/releases/tag/v0.0.6)

### Added

- add modbus API to change debug level at runtime
- add cloud/cloud off icon to indicate connection status of devices
- grey out devices that are not currently connected
- added background process to determine if devices are offline

### Fixed

- workaround for issue where group key in database does not match ID in struct

## [[0.0.5] - 2020-06-16](https://github.com/simpleiot/simpleiot/releases/tag/v0.0.5)

### Fixed

- fixed critical bug where new devices were not showing up in UI

### Added

- add support in modbus pkg for decoding 32-bit int and floating point values
- started general command line modbus utility (cmd/modbus) to interactively read
  modbus devices<|MERGE_RESOLUTION|>--- conflicted
+++ resolved
@@ -11,10 +11,8 @@
 
 ## [Unreleased]
 
-<<<<<<< HEAD
+- store: Improved performance when loading many nodes and edges
 - serial: Fixed bug: do not write points over closed serial port
-=======
-- store: Improved performance when loading many nodes and edges
 
 ## [[0.14.9] - 2024-01-18](https://github.com/simpleiot/simpleiot/releases/tag/v0.14.9)
 
@@ -27,7 +25,6 @@
 
 - support passing in a custom UI (fs.FS or directory name) to the SIOT server.
   This allows you to replace the SIOT UI with a custom version.
->>>>>>> 403e33e3
 
 ## [[0.14.7] - 2024-01-09](https://github.com/simpleiot/simpleiot/releases/tag/v0.14.7)
 
