--- conflicted
+++ resolved
@@ -182,11 +182,7 @@
 		// all is well
 	}
 
-<<<<<<< HEAD
-	seqR, subjectR, payload, err = client.SerialDecode(readData)
-=======
-	_, _, pointsR, err = client.SerialDecode(readData)
->>>>>>> d170de57
+	_, _, payload, err = client.SerialDecode(readData)
 	if err != nil {
 		t.Error("Error in response: ", err)
 	}
