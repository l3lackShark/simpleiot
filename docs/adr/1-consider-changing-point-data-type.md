# Point Data Type Changes

- Author: Cliff Brake Last updated: 2021-11-04
- Issue at: https://github.com/simpleiot/simpleiot/issues/254
- PR/Discussion: https://github.com/simpleiot/simpleiot/pull/279
- Status: Accepted
<<<<<<< HEAD
=======

**Contents**

<!-- toc -->
>>>>>>> 69b47a4f

## Problem

The current point data type is fairly simple and has proven useful and flexible
to date, but we may benefit from additional or changed fields to support more
scenarios. It seems in any data store, we need at the node level to be able to
easily represent:

1. arrays
1. maps

IoT systems are distributed systems that evolve over time. If can't easily
handle schema changes and synchronize data between systems, we don't have
anything.

## Context/Discussion

Should we consider making the `point` struct more flexible?

The reason for this is that it is sometimes hard to describe a
sensor/configuration value with just a few fields.

### Requirements

- IoT systems are often connected by unreliable networks (cellular, etc). All
  devices/instances in a SIOT should be able to functional autonomously (run
  rules, etc) and then synchronize again when connected.
- all systems must converge to the same configuration state. We can probably
  tolerate some lost time series data, but configuration and current state must
  converge. When someone is remotely looking at a device state, we want to make
  sure they are seeing the same things a local operator is seeing.

### evolvability

From Martin Kleppmann's book:

> In a database, the process that writes to the database encodes the data, and
> the process that reads from the database decodes it. There may just be a
> single process accessing the database, in which case the reader is simply a
> later version of the same process—in that case you can think of storing
> something in the database as sending a message to your future self.
>
> Backward compatibility is clearly necessary here; otherwise your future self
> won’t be able to decode what you previously wrote.
>
> In general, it’s common for several different processes to be accessing a
> database at the same time. Those processes might be several different
> applications or services, or they may simply be several instances of the same
> service (running in parallel for scalability or fault tolerance). Either way,
> in an environment where the application is changing, it is likely that some
> processes accessing the database will be running newer code and some will be
> running older code—for example because a new version is currently being
> deployed in a rolling upgrade, so some instances have been updated while
> others haven’t yet.
>
> This means that a value in the database may be written by a newer version of
> the code, and subsequently read by an older version of the code that is still
> running. Thus, forward compatibility is also often required for databases.
>
> However, there is an additional snag. Say you add a field to a record schema,
> and the newer code writes a value for that new field to the database.
> Subsequently, an older version of the code (which doesn’t yet know about the
> new field) reads the record, updates it, and writes it back. In this
> situation, the desirable behavior is usually for the old code to keep the new
> field intact, even though it couldn’t be interpreted.
>
> The encoding formats discussed previously support such preservation of unknown
> fields, but sometimes you need to take care at an application level, as
> illustrated in Figure 4-7. For example, if you decode a database value into
> model objects in the application, and later re-encode those model objects, the
> unknown field might be lost in that translation process. Solving this is not a
> hard problem; you just need to be aware of it.

Some discussion of this book:
https://community.tmpdir.org/t/book-review-designing-data-intensive-applications/288/6

### CRDTs

Some good talks/discussions:

> I also agree CRDTs are the future, but not for any reason as specific as the
> ones in the article. Distributed state is so fundamentally complex that I
> think we actually need CRDTs (or something like them) to reason about it
> effectively. And certainly to build reliable systems. The abstraction of a
> single, global, logical truth is so nice and tidy and appealing, but it
> becomes so leaky that I think all successful systems for distributed state
> will abandon it beyond a certain scale. --
> [Peter Bourgon](https://lobste.rs/s/9fufgr/i_was_wrong_crdts_are_future)

[CRDTs, the hard parts by Martin Kleppmann](https://youtu.be/x7drE24geUw)

[Infinite Parallel Universes: State at the Edge](https://www.infoq.com/presentations/architecture-global-scale/)

[Wikipedia article](https://en.wikipedia.org/wiki/Conflict-free_replicated_data_type)

Properties of CRDTs:

- **Associative** (order in which operations are performed does matter)
- **Commutative** (changing order of operands does not change result)
- **Idempotent** (operation can be applied multiple times without changing the
  result, tolerate over-merging)

The existing SIOT Node/Point data structures were created before I know what a
CRDT was, but they happen to already give a node many of the properties of a
CRDT -- IE, they can be modified independently, and then later merged with a
reasonable level of conflict resolution.

For reliable data synchronization in distributed systems, there has to be some
metadata around data that facilitates synchronization. This can be done in two
ways:

1. add meta data in parallel to the data (turn JSON into a CRDT, example
   [automerge](https://github.com/automerge/automerge) or
   [yjs](https://docs.yjs.dev/))
2. express all data using simple primitives that facilitate synchronization

Either way, you have to accept constraints in your data storage and transmission
formats.

To date, we have chosen to follow the 2nd path (simple data primitives).

### Operational transforms

There are two fundamental schools of thought regarding data synchronization:

1. Operation transforms. In this method, a central server arbitrates all
   conflicts and hands the result back to other instances. This is an older
   technique and is used in applications like Google docs.
2. CRDTs -- this is a newer technique that works with multiple network
   connections and does not require a central server. Each instance is capable
   of resolving conflicts themselves and converging to the same point.

While a classical OT arrangement could probably work in a traditional SIOT
system (where all devices talk to one cloud server), it would be nice if we are
not constrained to this architecture. This would allow us to support peer
synchronization in the future.

### Other Standards

Some reference/discussion on other standards:

#### Sparkplug

https://github.com/eclipse/tahu/blob/master/sparkplug_b/sparkplug_b.proto

The sparkplug data type is huge and could be used to describe very complex data.
This standard came out of the industry 4.0 movement where a factory revolves
around a common MQTT messaging server. The assumption is that everything is
always connected to the MQTT server. However, with complex types, there is no
provision for intelligent synchronization if one system is disconnected for some
amount of time -- its all or nothing, thus it does not seem like a good fit for
SIOT.

#### SenML

https://datatracker.ietf.org/doc/html/draft-ietf-core-senml-08#page-9

#### tstorage

The tstorage Go package has
[an interesting data storage type](https://community.tmpdir.org/t/the-tstorage-time-series-package-for-go/331):

```go
type Row struct {
	// The unique name of metric.
	// This field must be set.
	Metric string
	// An optional key-value properties to further detailed identification.
	Labels []Label
	// This field must be set.
	DataPoint
}

type DataPoint struct {
	// The actual value. This field must be set.
	Value float64
	// Unix timestamp.
	Timestamp int64
}

type Label struct {
	Name  string
	Value string
```

In this case there is one value and an array of labels, which are essentially
key/value strings.

#### InfluxDB

InfluxDB's line protocol contains the following:

```go
type Metric interface {
	Time() time.Time
	Name() string
	TagList() []*Tag
	FieldList() []*Field
}

type Tag struct {
	Key   string
	Value string
}

type Field struct {
	Key   string
	Value interface{}
}
```

where the Field.Value must contain one of the InfluxDB supported types (bool,
uint, int, float, time, duration, string, or bytes).

### time-series storage considerations

Is it necessary to have all values in one point, so they can be grouped as one
entry in a time series data base like influxdb? Influx has a concept of tags and
fields, and you can have as many as you want for each sample. Tags must be
strings and are indexed and should be low cardinality. Fields can be any
datatype influxdb supports. This is a very simple, efficient, and flexible data
structure.

### Example: location data

One system we are working with has extensive location information
(City/State/Facility/Floor/Room/Isle) with each point. This is all stored in
influx so we can easily query information for any location in the past. With
SIOT, we could not currently store this information with each value point, but
would rather store location information with the node as separate points. One
concern is if the device would change location. However, if location is stored
in points, then we will have a history of all location changes of the device. To
query values for a location, we could run a two pass algorithm:

1. query history and find time windows when devices are in a particular
   location.
1. query these time ranges and devices for values

This has the advantage that we don't need to store location data with every
point, but we still have a clear history of what data come from where.

### Example: file system metrics

When adding metrics, we end up with data like the following for disks
partitions:

```
Filesystem     Size Used Avail Use% Mounted on
tmpfs          16806068224 0 16806068224   0% /dev
tmpfs          16813735936 1519616 16812216320   0% /run
ext2/ext3      2953064402944 1948218814464 854814945280  70% /
tmpfs          16813735936 175980544 16637755392   1% /dev/shm
tmpfs          16813740032 3108966400 13704773632  18% /tmp
ext2/ext3      368837799936 156350181376 193680359424  45% /old3
msdos          313942016 60329984 253612032  19% /boot
ext2/ext3      3561716731904 2638277668864 742441906176  78% /scratch
tmpfs          3362746368 118784 3362627584   0% /run/user/1000
ext2/ext3      1968874332160 418203766784 1450633895936  22% /run/media/cbrake/59b35dd4-954b-4568-9fa8-9e7df9c450fc
fuseblk        3561716731904 2638277668864 742441906176  78% /media/fileserver
ext2/ext3      984372027392 339508314112 594836836352  36% /run/media/cbrake/backup2
```

It would be handy if we could store filesystem as a tag, size/used/avail/% as
fields, and mount point as text field.

We already have an array of points in a node -- can we just make one array work?
The size/used/avail/% could easily be stored as different points. The text field
would store the mount point, which would tie all the stats for one partition
together. Then the question is how to represent the filesystem? With the added
`Key` field in proposal #2, we can now store the mount point as the key.

| Type           | Key   | Text  | Value   |
| -------------- | ----- | ----- | ------- |
| filesystemSize | /home |       | 1243234 |
| filesystemUsed | /home |       | 234222  |
| filesystemType | /home | ext4  |         |
| filesystemSize | /home |       | 1000000 |
| filesystemUsed | /date |       | 10000   |
| filesystemType | /home | btrfs |         |

### Representing arrays

With the `index` field, we can already represent arrays as a group of points,
where index defines the position in the array. One example where we do this is
for selecting days of the week in schedule rule conditions. The index field is
used to select the weekday. So we can have a series of points to represent
Weekdays. In the below, Sunday is the 1st point set to 0, and Monday is the 2nd
point, set to 1.
https://community.tmpdir.org/t/the-tstorage-time-series-package-for-go/331

```go
[]data.Point{
  {
    Type: "weekday",
    Index: 0,
    Value: 0,
  },
  {
    Type: "weekday",
    Index: 1,
    Value: 0,
  },
}
```

In this case, the condition node has a series of weekday points with indexes 0-6
to represent the days of the week.

If we change value to map (propsal #1) of key/values, then weekday values could
be represented in the field map:

- "0":0
- "1":1
- "2":0
- "3":0

or

- "Sun":0
- "Mon":1
- "Tues:0
- "Wed":0

A single point could then represent weekdays instead of requiring multiple
points.

In practice, I've found presenting weekdays by numbers is easier to deal with in
programs.

However, an embedded map does not have strong CRDT properties, so lets return to
proposal #2, where an array is represented as a set of points.

### Concurrent modifications to node arrays

With SIOT, concurrent modifications to a point typically work out pretty well,
as most settings can be described in a single point. However, with arrays
represented as a group of points, there is more likelihood of conflict, because
order in an array is sometimes important.

Much of the research with ordered set (sequence) CRDTs deals with a text editor
scenario where interleaving letters and words is a problem. In our use case,
interleaving is not an concern. We simply need to deal with add, remove, and
index changes (moves) reliably.

### Example: weekdays in rule condition stored as a point array

In this example, we will have a list of 7, where a value of 1 indicates that
weekday is enabled. In this case, the size and order of the array is fixed, so
the current mechanism will work just fine.

### Example: various array add/move operations.

The following are all points in a node with a common Type value.

t1: A creates initial array:

| Index | Key   | Time | Text | Tombstone |
| ----- | ----- | ---- | ---- | --------- |
| 0     | UUID1 | 1    | a    | 0         |
| 1     | UUID2 | 1    | b    | 0         |

t2: C adds item to array:

| Index | Key   | Time | Text | Tombstone |
| ----- | ----- | ---- | ---- | --------- |
| 0     | UUID1 | 1    | a    | 0         |
| 1     | UUID2 | 1    | b    | 0         |
| 2     | UUID3 | 2    | c    | 0         |

t3: B adds a' between a and b.

| Index | Key   | Time | Text | Tombstone |
| ----- | ----- | ---- | ---- | --------- |
| 0     | UUID1 | 1    | a    | 0         |
| 0.5   | UUID4 | 3    | a'   | 0         |
| 1     | UUID2 | 1    | b    | 0         |
| 2     | UUID3 | 2    | c    | 0         |

t4: move a' between b and c:

| Index | Key   | Time | Text | Tombstone |
| ----- | ----- | ---- | ---- | --------- |
| 0     | UUID1 | 1    | a    | 0         |
| 1     | UUID2 | 1    | b    | 0         |
| 1.5   | UUID4 | 4    | a'   | 0         |
| 2     | UUID3 | 2    | c    | 0         |

t5: instance A adds a'' between a' and b, and instance B adds b' between a' and
b.

| Index | Key   | Time | Text | Tombstone |
| ----- | ----- | ---- | ---- | --------- |
| 0     | UUID1 | 1    | a    | 0         |
| 0.5   | UUID5 | 5    | a''  | 0         |
| 0.5   | UUID6 | 5    | b'   | 0         |
| 1     | UUID2 | 1    | b    | 0         |
| 1.5   | UUID4 | 4    | a'   | 0         |
| 2     | UUID3 | 2    | c    | 0         |

t6: move a' back to between a and a'':

| Index | Key   | Time | Text | Tombstone |
| ----- | ----- | ---- | ---- | --------- |
| 0     | UUID1 | 1    | a    | 0         |
| 0.25  | UUID4 | 6    | a'   | 0         |
| 0.5   | UUID5 | 5    | a''  | 0         |
| 0.5   | UUID6 | 5    | b'   | 0         |
| 1     | UUID2 | 1    | b    | 0         |
| 2     | UUID3 | 2    | c    | 0         |

Note, for this to all work, points are matched only by Type and Key, not Index,
as the index may change for a point. Any time an Index is used, the Key must be
populated with a globally unique value such that this point can always be
identified later.

### Point deletions

To date, we've had no need to delete points, but it may be useful in the future.

Consider the following sequence of point changes:

1. t1: we have a point
1. t2: A deletes the point
1. t3: B concurrently change the point value

The below table shows the point values over time with the current point merge
algorithm:

| Time | Index | Key   | Value | Tombstone |
| ---- | ----- | ----- | ----- | --------- |
| t1   | 0     | UUID1 | 10    | 0         |
| t2   | 0     | UUID1 | 10    | 1         |
| t3   | 0     | UUID1 | 20    | 0         |

In this case, the point becomes undeleted because the last write wins (LWW). Is
this a problem? What is the desired behavior? A likely scenario is that a device
will be continually sending value updates and a user will make a configuration
change in the portal that deletes a point. Thus it seems delete changes should
always have precedence. However, with the last write wins (LWW) merge algorithm,
the tombstone value could get lost. It may make sense to:

- make the tombstone value an int
- only increment it
- when merging points, the highest tombstone value wins
- odd value of tombstone value means point is deleted

Thus the tombstone value is merged independently of the timestamp and thus is
always preserved, even if there concurrent modifications.

The following table shows the values with the modified point merge algorithm.

| Time | Index | Key   | Value | Tombstone |
| ---- | ----- | ----- | ----- | --------- |
| t1   | 0     | UUID1 | 10    | 0         |
| t2   | 0     | UUID1 | 10    | 1         |
| t3   | 0     | UUID1 | 20    | 1         |

### Duration, Min, Max

The current Point data type has Duration, Min, and Max fields. This is used for
when a sensor value is averaged over some period of time, and then reported. The
Duration, Min, Max fields are useful for describing what time period the point
was obtained, and what the min/max values during this period were.

### Representing maps

In the file system metrics example below, we would like to store a file system
type for a particular mount type. We have 3 pieces of information:

```go
data.Point {
  Type: "fileSystem",
  Text: "/media/data/",
  ????: "ext4",
}
```

Perhaps we could add a key field:

```go
data.Point {
  Type: "fileSystem",
  Key: "/media/data/",
  Text: "ext4",
}
```

The `Key` field could also be useful for storing the mount point for other
size/used, etc points.

### making use of common algorithms and visualization tools

A simple point type makes it very nice to write common algorithms that take in
points, and can always assume the value is in the value field. If we store
multiple values in a point, then the algorithm needs to know which point to use.

If an algorithm needs multiple values, it seems we could feed in multiple point
types and discriminated by point type. For example, if an algorithm used to
calculate % of a partition used could take in total size and used, store each,
and the divide them to output %. The data does not necessarily need to live in
the same point. Could this be used to get rid of the min/max fields in the
point? Could these simply be separate points?

- Having min/max/duration as separate points in influxdb should not be a problem
  for graphing -- you would simply qualify the point on a different type vs
  selecting a different field.
- if there is a process that is doing advanced calculations (say taking the
  numerical integral of flow rate to get total flow), then this process could
  simply accumulate points and when it has all the points for a timestamp, then
  do the calculation.

### Schema changes and distributed synchronization

A primary consideration of Simple IoT is easy and efficient data synchronization
and easy schema changes.

One argument against embedded maps in a point is that adding these maps would
likely increase the possibility of schema version conflicts between versions of
software because points are overwritten. Adding maps now introduces a schema
into the point that is not synchronized at the key level. There will also be a
temptation to put more information into point maps instead of creating more
points.

With the current point scheme, it is very easy to synchronize data, even if
there are schema changes. All points are synchronized, so one version can write
one set of points, and another version another, and all points will be sync'd to
all instances.

There is also a concern that if two different versions of the software use
different combinations of field/value keys, there could be information lost. The
simplicity and ease of merging Points into nodes is no longer simple. As an
example:

```go
Point {
  Type: "motorPIDConfig",
  Values: {
    {"P": 23},
    {"I": 0.8},
    {"D": 200},
  },
}
```

If an instance with an older version writes a point that only has the "P" and
"I" values, then the "D" value would get lost. We could merge all maps on writes
to prevent losing information. However if we have a case where we have 3
systems:

Aold -> Bnew -> Cnew

If Aold writes an update to the above point, but only has P,I values, then this
point is automatically forwarded to Bnew, and then Bnew forwards it to Cnew.
However, Bnew may have had a copy with P,I,D values, but the D is lost when the
point is forwarded from Aold -> Cnew. We could argue that Bnew has previously
synchronized this point to Cnew, but what if Cnew was offline and Aold sent the
point immediately after Cnew came online before Bnew synchronized its point.

The bottom line is there are edge cases where we don't know if the point map
data is fully synchronized as the map data is not hashed. If we implement arrays
and maps as collections of points, then we can be more sure everything is
synchronized correctly because each point is a struct with fixed fields.

### Is there any scenario where we need multiple tags/labels on a point?

If we don't add maps to points, the assumption is any metadata can be added as
additional points to the containing node. Will this cover all cases?

### Is there any scenario where we need multiple values in a point vs multiple points?

If we have points that need to be grouped together, they could all be sent with
the same timestamp. Whatever process is using the points could extract them from
a timeseries store and then re-associate them based on common timestamps.

Could duration/min/max be sent as separate points with the same timestamp
instead of extra fields in the point?

The NATS APIs allow you to send multiple points with a message, so if there is
ever a need to describe data with multiple values (say min/max/etc), these can
simply be sent as multiple points in one message.

### Is there any advantage to flat data structures?

Flat data structures where the fields consist only of simple types (no nested
objects, arrays, maps, etc). This is essentially what tables in a relational
database are. One advantage to keeping the point type flat is it would map
better into a relational database. If we add arrays to the Point type, then it
will not longer map into a single relational database table.

## Design

### Original Point Type

```go
type Point struct {
	// ID of the sensor that provided the point
	ID string `json:"id,omitempty"`

	// Type of point (voltage, current, key, etc)
	Type string `json:"type,omitempty"`

	// Index is used to specify a position in an array such as
	// which pump, temp sensor, etc.
	Index int `json:"index,omitempty"`

	// Time the point was taken
	Time time.Time `json:"time,omitempty"`

	// Duration over which the point was taken. This is useful
	// for averaged values to know what time period the value applies
	// to.
	Duration time.Duration `json:"duration,omitempty"`

	// Average OR
	// Instantaneous analog or digital value of the point.
	// 0 and 1 are used to represent digital values
	Value float64 `json:"value,omitempty"`

	// Optional text value of the point for data that is best represented
	// as a string rather than a number.
	Text string `json:"text,omitempty"`

	// statistical values that may be calculated over the duration of the point
	Min float64 `json:"min,omitempty"`
	Max float64 `json:"max,omitempty"`
}
```

### Proposal #1

This proposal would move all the data into maps.

```go
type Point struct {
    ID string
    Time time.Time
    Type string
    Tags map[string]string
    Values map[string]float64
    TextValues map[string]string
}
```

The existing min/max would just become fields. This would map better into
influxdb. There would be some redundancy between Type and Field keys.

### Proposal #2

```go
type Point struct {
	// The 1st three fields uniquely identify a point when receiving updates
	Type string
	Key string

	// The following fields are the values for a point
	Time time.Time
	Index float64
	Value float64
	Text string
	Data []byte

	// Metadata
	Tombstone int
}
```

Notable changes from the existing implementation:

- removal of the `ID` field, as any ID information should be contained in the
  parent node. The `ID` field is a legacy from 1-wire setups where we
  represented each 1-wire sensor as a point. However, it seems now each 1-wire
  sensor should have its own node.
- addition of the `Key` field. This allows us to represent maps in a node, as
  well as add extra identifying information for a point.
- the `Point` is now identified in the merge algorithm using the `Type` and
  `Key`. Before, the `ID`, `Type`, and `Index` were used.
- any `Point` that uses `Index`, should also set the `Key` to some globally
  unique value. This `Key` is used on subsequent updates to identify the point.
- Index is changed from int to float64 so that we can move points in arrays
  between existing points. See example above.
- the `Data` field is added to give us the flexibility to store/transmit data
  that does not fit in a Value or Text field. This should be used sparingly, but
  gives us some flexibility in the future for special cases. This came out of
  some comments in an Industry 4.0 community -- basically types/schemas are good
  in a communication standard, as long as you also have the capability to send a
  blob of data to handle all the special cases. This seems like good advice.
- the `Tombstone` fields is added as an `int` and is always incremented. Odd
  values of `Tombstone` mean the point was deleted. When merging points, the
  highest tombstone value always wins.

## Decision

Going with proposal #2 -- we can always revisit this later if needed. This has
minimal impact on the existing code base.

## Objections/concerns

(Some of these are general to the node/point concept in general)

- Q: _with the point datatype, we lose types_
  - A: in a single application, this concern would perhaps be a high priority,
    but in a distributed system, data syncronization and schema migrations must
    be given priority. Typically these collections of points are translated to a
    type by the application code using the data, so any concerns can be handled
    there. At least we won't get JS undefined crashes as Go will fill in zero
    values.
- Q: _this will be inefficient converting points to types_
  - A: this does take processing time, but this time is short compared to the
    network transfer times from distributed instances. Additionally,
    applications can cache nodes they care about so they don't have to translate
    the entire point array every time they use a node. Even a huge IoT system
    has a finite # of devices that can easily fit into memory of modern
    servers/machines.
- Q: _this seems crude not to have full featured protobuf types with all the
  fields explicitely defined in protobuf. Additionally, can't protobuf handle
  type changes elegantly?_
  - A: protobuf can handle field additions and removal but we still have the
    edge cases where a point is sent from an old version of software that does
    not contain information written by a newer versions. Also, I'm not sure it
    is a good idea to have application specific type fields defined in protobuf,
    otherwise, you have a lot of work all along the communication chain to
    rebuild everything every time anything changes. With a generic types that
    rarely have to change, your core infrastructure can remain stable and any
    features only need to touch the edges of the system.
- Q: _with nodes and points, we can only represent a type with a single level of
  fields_
  - A: this is not quite true, because with the key/index fields, we can now
    have array and map fields in a node. However, the point is taken that a node
    with its points cannot represent a deeply nested data structure. However,
    nodes can be nested to represent any data structure you like. This
    limitation is by design because otherwise syncronization would be very
    difficult. By limitting the complexity of the core data structures, we are
    making synchronziation and storage very simple. The tradeoff is a little
    more work to marshall/unmarshall node/point data structures into useful
    types in your application. However, marshalling code is easy compared to
    distributed systems, so we need to optmize the system for the hard parts. A
    little extra typing will not hurt anyone, and tooling could be developed if
    needed to assist in this.

Generic core data structures also opens up the possibility to dynamically extend
the system at run time without type changes. For instance, the GUI could render
new nodes it has never seen before by sending it configuration nodes with
declarative instructions on how to display the node. If core types need to
change to do this type of thing, we have no chance at this type of intelligent
functionality.

## Consequences

Removing the Min/Max/Duration fields should not have any consequences now as I
don't think we are using these fields yet.

Quite a bit of code needs to change to remove ID and add Key to code using
points.

# Additional Notes/Reference

We also took a look at how to resolve loops in the node tree:

https://github.com/simpleiot/simpleiot/issues/294

This is part of the verification to confirm our basic types are robust and have
adequate CRDT properties.<|MERGE_RESOLUTION|>--- conflicted
+++ resolved
@@ -4,13 +4,10 @@
 - Issue at: https://github.com/simpleiot/simpleiot/issues/254
 - PR/Discussion: https://github.com/simpleiot/simpleiot/pull/279
 - Status: Accepted
-<<<<<<< HEAD
-=======
 
 **Contents**
 
 <!-- toc -->
->>>>>>> 69b47a4f
 
 ## Problem
 
