# Serial Devices

**Contents**

<!-- toc -->

<<<<<<< HEAD
See also the serial [user documentation](../user/mcu.md).
=======
(see also [user documentation](../user/mcu.md) and
[SIOT Firmware](https://github.com/simpleiot/firmware/tree/master/Arduino))
>>>>>>> fca1dd49

It is common in embedded systems architectures for a MPU (Linux based running
SIOT) to be connected via a serial link (RS232, RS485, CAN, USB serial) to a
MCU.

![mcu connection](../user/images/mcu.png)

See
[this article](http://bec-systems.com/site/1540/microcontroller-mcu-or-microprocessor-mpu)
for a discuss on the differences between a MPU and MCU. These devices are not
connected via a network interface, so can't use the [SIOT NATS API](api.md#nats)
directly, thus we need to define a proxy between the serial interface and NATS
for the MCU to interact with the SIOT system.

State/config data in both the MCU and MPU systems is represented as nodes and
points. An example of nodes and points are shown below. These can be arranged in
any structure that makes sense and is convenient. Simple devices may only have a
single node with a handful of points.

![nodes/points](images/mcu-nodes.png)

SIOT does not differentiate between state (ex: sensor values) and config (ex:
pump turn on delay) -- it is all points. This simplifies the transport and
allows changes to be made in multiple places. It also allows for the granular
transmit and synchronization of data -- we don't need to send the entire
state/config anytime something changes.

SIOT has the ability to log points to InfluxDB, so this mechanism can also be
used to log messages, events, state changes, whatever -- simply use an existing
point type or define a new one, and send it upstream.

## Protocol

The SIOT serial protocol mirrors the NATS
[PUB message](https://docs.nats.io/reference/reference-protocols/nats-protocol#pub)
with a few assumptions:

- we don't have mirrored nodes inside the MCU device
- the number of nodes and points in a MCU is relatively small
- the payload is always an array of points
- only the following [SIOT NATS APIs](api.md#nats) are supported:
  - `p.<id>` (used to send node points)
  - `p.<id>.<parent>` (used to send edge points)
- we don't support NATS subscriptions or requests -- on startup, we send the
  entire dataset for the MCU device in both directions (see On connection
  section), merge the contents, and then assume any changes will get sent and
  received after that.

The `serial` protobuf type is used to transfer these messages:

```
message Serial {
 string subject = 1;
 repeated Point points = 2;
}
```

`subject` can be left blank when sending/receiving points for the MCU root node.
This saves some data in the serial messages.

The point type `nodeType` is used to create new nodes and to send the node type
on connection.

### Encoding

All packets between the SIOT and serial MCU systems are structured as follows:

- sequence (1 byte, rolls over)
- `Serial` protobuf
- crc (2 bytes) (Currently using CRC-16/KERMIT)

All packets are ack'd by an empty packet with the same sequenced number. If an
ack is not received in X amount of time, the packet is retried up to 3 times,
and then the other device is considered "offline".

Protobuf is used to encode the data on the wire. Find protobuf files
[here](https://github.com/simpleiot/simpleiot/tree/master/internal/pb).
[nanopb](https://github.com/nanopb/nanopb) can be used to generate C based
protobuf bindings that are suitable for use in most MCU environments.

### On connection

On initial connection between a serial device and SIOT, the following steps are
done:

- the MCU sends the SIOT system an empty packet with its root node ID
- the SIOT systems sends the current time to the MCU (point type `currentTime`)
- the MCU updates any "offline" points with the current time (see offline
  section).
- the SIOT acks the current time packet.
- all of the node and edge points are sent from the SIOT system to the MCU, and
  from the MCU to the SIOT system. Each system compares point time stamps and
  updates any points that are newer. Relationships between nodes are defined by
  edge points (point type `tombstone`).

### Timestamps

Simple IoT currently uses the default
[protobuf timestamp format](https://developers.google.com/protocol-buffers/docs/reference/google.protobuf#google.protobuf.Timestamp),
which includes the following fields:

| Field name | Type    | Description                                                                                                                                                                                                       |
| ---------- | ------- | ----------------------------------------------------------------------------------------------------------------------------------------------------------------------------------------------------------------- |
| `seconds`  | `int64` | Represents seconds of UTC time since Unix epoch 1970-01-01T00:00:00Z. Must be from 0001-01-01T00:00:00Z to 9999-12-31T23:59:59Z inclusive.                                                                        |
| `nanos`    | `int32` | Non-negative fractions of a second at nanosecond resolution. Negative second values with fractions must still have non-negative nanos values that count forward in time. Must be from 0 to 999,999,999 inclusive. |

### Fault handling

Any communication medium has the potential to be disrupted (unplugged/damaged
wires, one side off, etc). Devices should continue to operate and when
re-connected, do the right thing.

If a MCU has a valid time (RTC, sync from SIOT, etc), it will continue
operating, and when reconnected, it will send all its points to re-sync.

If a MCU powers up and has no time, it will set the time to 1970 and start
operating. When it receives a valid time from the SIOT system, it will compute
the time offset from the SIOT time and its own 1970 based time, index through
all points, add the offset to any points with time less than 2020, and then send
all points to SIOT.

When the MCU syncs time with SIOT, if the MCU time is ahead of the SIOT system,
then it set its time, and look for any points with a time after present, and
reset these timestamps to the present.

## Packet Framing

Protocols like RS232 and USB serial do not have any inherent framing; therefore,
this needs to be done at the application level. SIOT uses
[COBS (Consistent Overhead Byte Stuffing)](https://en.wikipedia.org/wiki/Consistent_Overhead_Byte_Stuffing)
to encode data for these transports.

## High-Rate Data

At times, there is a need to send high rate data that uses SIOT's
[`phr.*` NATS API](api.md). This data bypasses most processing in SIOT and is
stored in InfluxDB and any other clients that subscribe to high-rate data. To
specify high rate data, set the message subject to "phr". The MCU Serial client
will then append node ID and publish the message.

## RS485

Status: Idea

RS485 is a half duplex, prompt response transport. SIOT periodically prompts MCU
devices for new data at some configurable rate. Data is still COBS encoded so
that is simple to tell where packets start/stop without needing to rely on dead
space on the line.

Simple IoT also supports modbus, but the native SIOT protocol is more capable --
especially for structured data.

Addressing: TODO

## CAN

Status: Idea

CAN messages are limited to 8 bytes. The J1939 Transport Protocol can be used to
assemble multiple messages into a larger packet for transferring up to 1785
bytes.

## Implementation notes

Both the SIOT and MCU side need to store the common set of nodes and points
between the systems. This is critical as the point merge algorithm only uses an
incoming point if the incoming point is newer than the one currently stored on
the device. For SIOT NATS clients, we use the NodeEdge data structure:

```go
type NodeEdge struct {
        ID         string
        Type       string
        Parent     string
        Points     Points
        EdgePoints Points
	Origin     string
}
```

Something similar could be done on the MCU.

If new nodes are created on the MCU, the ID must be a UUID, so that it does not
conflict with any of the node IDs in the upstream SIOT system(s).

On the SIOT side, we keep a list of Nodes on the MCU and periodically check if
any new Nodes have been created. If so, we send the new Nodes to the MCU.
Subscriptions are set up for points and edges of all nodes, and any new points
are sent to the MCU. Any points received from the MCU simply forwarded to the
SIOT NATS bus.

## DFU

Status: Idea

For devices that support USB Device Firmware Upgrade (DFU), SIOT provides a
mechanism to do these updates. A node that specifies USB ID and file configures
the process.

- [DFU Specification](https://www.usb.org/sites/default/files/DFU_1.1.pdf)
- [Windows Implementation](https://docs.microsoft.com/en-us/windows-hardware/drivers/stream/device-firmware-update-for-usb-devices-without-using-a-co-installer)<|MERGE_RESOLUTION|>--- conflicted
+++ resolved
@@ -4,37 +4,33 @@
 
 <!-- toc -->
 
-<<<<<<< HEAD
-See also the serial [user documentation](../user/mcu.md).
-=======
 (see also [user documentation](../user/mcu.md) and
 [SIOT Firmware](https://github.com/simpleiot/firmware/tree/master/Arduino))
->>>>>>> fca1dd49
-
-It is common in embedded systems architectures for a MPU (Linux based running
-SIOT) to be connected via a serial link (RS232, RS485, CAN, USB serial) to a
+
+It is common in embedded systems architectures for a MPU (Linux-based running
+SIOT) to be connected via a serial link (RS232, RS485, CAN, USB serial) to an
 MCU.
 
 ![mcu connection](../user/images/mcu.png)
 
 See
 [this article](http://bec-systems.com/site/1540/microcontroller-mcu-or-microprocessor-mpu)
-for a discuss on the differences between a MPU and MCU. These devices are not
+for a discussion on the differences between a MPU and MCU. These devices are not
 connected via a network interface, so can't use the [SIOT NATS API](api.md#nats)
 directly, thus we need to define a proxy between the serial interface and NATS
 for the MCU to interact with the SIOT system.
 
-State/config data in both the MCU and MPU systems is represented as nodes and
-points. An example of nodes and points are shown below. These can be arranged in
+State/config data in both the MCU and MPU systems are represented as nodes and
+points. An example of nodes and points is shown below. These can be arranged in
 any structure that makes sense and is convenient. Simple devices may only have a
 single node with a handful of points.
 
 ![nodes/points](images/mcu-nodes.png)
 
 SIOT does not differentiate between state (ex: sensor values) and config (ex:
-pump turn on delay) -- it is all points. This simplifies the transport and
+pump turn-on delay) -- it is all points. This simplifies the transport and
 allows changes to be made in multiple places. It also allows for the granular
-transmit and synchronization of data -- we don't need to send the entire
+transmission and synchronization of data -- we don't need to send the entire
 state/config anytime something changes.
 
 SIOT has the ability to log points to InfluxDB, so this mechanism can also be
@@ -87,7 +83,7 @@
 
 Protobuf is used to encode the data on the wire. Find protobuf files
 [here](https://github.com/simpleiot/simpleiot/tree/master/internal/pb).
-[nanopb](https://github.com/nanopb/nanopb) can be used to generate C based
+[nanopb](https://github.com/nanopb/nanopb) can be used to generate C-based
 protobuf bindings that are suitable for use in most MCU environments.
 
 ### On connection
