package data

// define common node and point types that have special meaning in
// the system.
const (
	// general point types
	PointTypeChannel     string = "channel"
	PointTypeDevice             = "device"
	PointTypeDescription        = "description"
	PointTypeFilePath           = "filePath"
	PointTypeNodeType           = "nodeType"
	PointTypeTombstone          = "tombstone"
	PointTypeScale              = "scale"
	PointTypeOffset             = "offset"
	PointTypeUnits              = "units"
	PointTypeValue              = "value"
	PointTypeValueSet           = "valueSet"
	PointTypeIndex              = "index"
	// PointTypeID typically refers to Node ID
	PointTypeID                 = "id"
	PointTypeAddress            = "address"
	PointTypeDebug              = "debug"
	PointTypeInitialized        = "initialized"
	PointTypePollPeriod         = "pollPeriod"
	PointTypeErrorCount         = "errorCount"
	PointTypeErrorCountReset    = "errorCountReset"
	PointTypeErrorCountEOF      = "errorCountEOF"
	PointTypeErrorCountEOFReset = "errorCountEOFReset"
	PointTypeErrorCountCRC      = "errorCountCRC"
	PointTypeErrorCountCRCReset = "errorCountCRCReset"
	PointTypeSyncCount          = "syncCount"
	PointTypeSyncCountReset     = "syncCountReset"
	PointTypeReadOnly           = "readOnly"
	PointTypeURI                = "uri"
	PointTypeDisable            = "disable"

	PointTypePeriod = "period"

	// An device node describes an phyical device -- it may be the
	// cloud server, gateway, etc
	NodeTypeDevice         = "device"
	PointTypeCmdPending    = "cmdPending"
	PointTypeSwUpdateState = "swUpdateState"
	PointTypeStartApp      = "startApp"
	PointTypeStartSystem   = "startSystem"
	PointTypeUpdateOS      = "updateOS"
	PointTypeUpdateApp     = "updateApp"
	PointTypeSysState      = "sysState"

	PointValueSysStateUnknown  = "unknown"
	PointValueSysStatePowerOff = "powerOff"
	PointValueSysStateOffline  = "offline"
	PointValueSysStateOnline   = "online"

	PointTypeSwUpdateRunning      = "swUpdateRunning"
	PointTypeSwUpdateError        = "swUpdateError"
	PointTypeSwUpdatePercComplete = "swUpdatePercComplete"
	PointTypeVersionOS            = "versionOS"
	PointTypeVersionApp           = "versionApp"
	PointTypeVersionHW            = "versionHW"

	// user node describes a system user and is used to control
	// access to the system (typically through web UI)
	NodeTypeUser       = "user"
	PointTypeFirstName = "firstName"
	PointTypeLastName  = "lastName"
	PointTypePhone     = "phone"
	PointTypeEmail     = "email"
	PointTypePass      = "pass"

	// user edge points
	PointTypeRole       = "role"
	PointValueRoleAdmin = "admin"
	PointValueRoleUser  = "user"

	// User Authentication
	NodeTypeJWT    = "jwt"
	PointTypeToken = "token"

	// modbus nodes
	// in modbus land, terminology is a big backwards, client is master,
	// and server is slave.
	NodeTypeModbus = "modbus"

	PointTypeClientServer = "clientServer"
	PointValueClient      = "client"
	PointValueServer      = "server"

	PointTypePort = "port"
	PointTypeBaud = "baud"

	PointTypeProtocol = "protocol"
	PointValueRTU     = "RTU"
	PointValueTCP     = "TCP"

	NodeTypeModbusIO = "modbusIo"

	PointTypeModbusIOType           = "modbusIoType"
	PointValueModbusDiscreteInput   = "modbusDiscreteInput"
	PointValueModbusCoil            = "modbusCoil"
	PointValueModbusInputRegister   = "modbusInputRegister"
	PointValueModbusHoldingRegister = "modbusHoldingRegister"

	PointTypeDataFormat = "dataFormat"
	PointValueUINT16    = "uint16"
	PointValueINT16     = "int16"
	PointValueUINT32    = "uint32"
	PointValueINT32     = "int32"
	PointValueFLOAT32   = "float32"

	NodeTypeOneWire   = "oneWire"
	NodeTypeOneWireIO = "oneWireIO"

	// A group node is used to group users and devices
	// or generally to add structure to the node graph.
	NodeTypeGroup = "group"

	NodeTypeDb = "db"

	PointTypeBucket = "bucket"
	PointTypeOrg    = "org"

	// a rule node describes a rule that may run on the system
	NodeTypeRule = "rule"

	PointTypeActive = "active"

	NodeTypeCondition = "condition"

	PointTypeConditionType = "conditionType"
	PointValuePointValue   = "pointValue"
	PointValueSchedule     = "schedule"

	PointTypeTrigger = "trigger"

	PointTypeStart   = "start"
	PointTypeEnd     = "end"
	PointTypeWeekday = "weekday"

	PointTypePointID    = "pointID"
	PointTypePointKey   = "pointKey"
	PointTypePointType  = "pointType"
	PointTypePointIndex = "pointIndex"
	PointTypeValueType  = "valueType"
	PointValueNumber    = "number"
	PointValueOnOff     = "onOff"
	PointValueText      = "text"

	PointTypeOperator     = "operator"
	PointValueGreaterThan = ">"
	PointValueLessThan    = "<"
	PointValueEqual       = "="
	PointValueNotEqual    = "!="
	PointValueOn          = "on"
	PointValueOff         = "off"
	PointValueContains    = "contains"

	PointTypeValueText = "valueText"

	PointTypeMinActive = "minActive"

	NodeTypeAction         = "action"
	NodeTypeActionInactive = "actionInactive"

	PointTypeAction = "action"

	PointValueNotify    = "notify"
	PointValueSetValue  = "setValue"
	PointValuePlayAudio = "playAudio"

	// Transient points that are used for notifications, etc.
	// These points are not stored in the state of any node,
	// but are recorded in the time series database to record history.
	PointMsgAll  = "msgAll"
	PointMsgUser = "msgUser"

	NodeTypeMsgService = "msgService"

	PointTypeService = "service"

	PointValueTwilio = "twilio"
	PointValueSMTP   = "smtp"

	PointTypeSID       = "sid"
	PointTypeAuthToken = "authToken"
	PointTypeFrom      = "from"

	NodeTypeVariable      = "variable"
	PointTypeVariableType = "variableType"

	NodeTypeSync = "sync"

	PointTypeMetricNatsCycleNodePoint          = "metricNatsCycleNodePoint"
	PointTypeMetricNatsCycleNodeEdgePoint      = "metricNatsCycleNodeEdgePoint"
	PointTypeMetricNatsCycleNode               = "metricNatsCycleNode"
	PointTypeMetricNatsCycleNodeChildren       = "metricNatsCycleNodeChildren"
	PointTypeMetricNatsPendingNodePoint        = "metricNatsPendingNodePoint"
	PointTypeMetricNatsPendingNodeEdgePoint    = "metricNatsPendingNodeEdgePoint"
	PointTypeMetricNatsThroughputNodePoint     = "metricNatsThroughputNodePoint"
	PointTypeMetricNatsThroughputNodeEdgePoint = "metricNatsThroughputNodeEdgePoint"

	// serial MCU clients
	NodeTypeSerialDev         = "serialDev"
	PointTypeRx               = "rx"
	PointTypeTx               = "tx"
	PointTypeRxReset          = "rxReset"
	PointTypeTxReset          = "txReset"
	PointTypeLog              = "log"
	PointTypeUptime           = "uptime"
	PointTypeMaxMessageLength = "maxMessageLength"

	// CAN bus clients
	NodeTypeCanBus               = "canBus"
	PointTypeBitRate             = "bitRate"
	PointTypeMsgsInDb            = "msgsInDb"
	PointTypeSignalsInDb         = "signalsInDb"
	PointTypeMsgsRecvdDb         = "msgsRecvdDb"
	PointTypeMsgsRecvdDbReset    = "msgsRecvdDbReset"
	PointTypeMsgsRecvdOther      = "msgsRecvdOther"
	PointTypeMsgsRecvdOtherReset = "msgsRecvdOtherReset"

	NodeTypeSignalGenerator = "signalGenerator"

	PointTypeFrequency  = "frequency"
	PointTypeAmplitude  = "amplitude"
	PointTypeSampleRate = "sampleRate"

	NodeTypeFile  = "file"
	PointTypeName = "name"
	PointTypeData = "data"

<<<<<<< HEAD
	PointTypeRate = "rate"
=======
	NodeTypeMetrics = "metrics"

	PointTypeType    = "type"
	PointValueApp    = "app"
	PointValueSystem = "system"

	// Sys Metrics
	PointTypeMetricSysLoad            = "metricSysLoad"
	PointTypeMetricSysCPUPercent      = "metricSysCPUPercent"
	PointTypeMetricSysMem             = "metricSysMem"
	PointTypeMetricSysMemUsedPercent  = "metricSysMemUsedPercent"
	PointTypeMetricSysDiskUsedPercent = "metricSysDiskUsedPercent"
	PointTypeMetricSysNetBytesRecv    = "metricSysNetBytesRecv"
	PointTypeMetricSysNetBytesSent    = "metricSysNetBytesSent"
	PointTypeMetricSysUptime          = "metricSysUptime"

	// App Metrics
	PointTypeMetricAppAlloc        = "metricAppAlloc"
	PointTypeMetricAppNumGoroutine = "metricAppNumGoroutine"

	// process metrics
	PointTypeMetricProcCPUPercent = "metricProcCPUPercent"
	PointTypeMetricProcMemPercent = "metricProcMemPercent"
	PointTypeMetricProcMemRSS     = "metricProcMemRSS"

	PointTypeHost                = "host"
	PointTypeHostBootTime        = "hostBootTime"
	PointKeyHostname             = "hostname"
	PointKeyOS                   = "os"
	PointKeyPlatform             = "platform"
	PointKeyPlatformFamily       = "platformFamily"
	PointKeyPlatformVersion      = "platformVersion"
	PointKeyKernelVersion        = "kernelVersion"
	PointKeyKernelArch           = "kernelArch"
	PointKeyVirtualizationSystem = "virtualizationSystem"
	PointKeyVirtualizationRole   = "virtualizationRole"

	PointKeyUsedPercent = "usedPercent"
	PointKeyTotal       = "total"
	PointKeyAvailable   = "available"
	PointKeyUsed        = "used"
	PointKeyFree        = "free"
>>>>>>> 333dba36
)<|MERGE_RESOLUTION|>--- conflicted
+++ resolved
@@ -229,9 +229,7 @@
 	PointTypeName = "name"
 	PointTypeData = "data"
 
-<<<<<<< HEAD
-	PointTypeRate = "rate"
-=======
+	PointTypeRate   = "rate"
 	NodeTypeMetrics = "metrics"
 
 	PointTypeType    = "type"
@@ -274,5 +272,4 @@
 	PointKeyAvailable   = "available"
 	PointKeyUsed        = "used"
 	PointKeyFree        = "free"
->>>>>>> 333dba36
 )